#!/usr/bin/env python

import os
import itertools
import collections
import regex as re
import json
import gzip
import sys
import logging
import time
import multiprocessing
from functools import partial
import toolz as tz

import click

logging.basicConfig(level=logging.INFO)
logger = logging.getLogger(__name__)


def stream_fastq(file_handler):
    ''' Generator which gives all four lines if a fastq read as one string
    '''
    next_element = ''
    for i, line in enumerate(file_handler):
        next_element += line
        if i % 4 == 3:
            yield next_element
            next_element = ''

@click.command()
@click.argument('transform', required=True)
@click.argument('fastq1', required=True)
@click.argument('fastq2', default=None, required=False)
@click.argument('fastq3', default=None, required=False)
@click.option('--separate_cb', is_flag=True, help="Keep dual index barcodes separate.")
@click.option('--demuxed_cb', default=None)
@click.option('--dual_index', is_flag=True)
@click.option('--cores', default=1)
@click.option('--min_length', default=1, help="Minimum length of read to keep.")
# @profile
def fastqtransform(transform, fastq1, fastq2, fastq3, separate_cb, demuxed_cb,
                   dual_index, cores, min_length):
    ''' Transform input reads to the tagcounts compatible read layout using
    regular expressions as defined in a transform file. Outputs new format to
    stdout.
    '''
    if dual_index and separate_cb:
        read_template = '{name}:CELL_{CB1}-{CB2}:UMI_{MB}\n{seq}\n+\n{qual}\n'
    else:
        read_template = '{name}:CELL_{CB}:UMI_{MB}\n{seq}\n+\n{qual}\n'

    transform = json.load(open(transform))
    read1_regex = re.compile(transform['read1'])
    read2_regex = re.compile(transform['read2']) if fastq2 else None
    read3_regex = re.compile(transform['read3']) if fastq3 else None

    if fastq1.endswith('gz'):
        fastq1_fh = gzip.open(fastq1, mode='rt')
    else:
        fastq1_fh = open(fastq1)


    fastq_file1 = stream_fastq(fastq1_fh)

    if fastq2:
        if fastq2.endswith('gz'):
            fastq2_fh = gzip.open(fastq2, mode='rt')
        else:
            fastq2_fh = open(fastq2)

        fastq_file2 = stream_fastq(fastq2_fh)

    else:
        fastq_file2 = itertools.cycle((None,))

    if fastq3:
        if fastq3.endswith('gz'):
            fastq3_fh = gzip.open(fastq3, mode='rt')
        else:
            fastq3_fh = open(fastq3)

        fastq_file3 = stream_fastq(fastq3_fh)

    else:
        fastq_file3 = itertools.cycle((None,))

    transform = partial(transformer, read1_regex=read1_regex,
                                     read2_regex=read2_regex,
                                     read3_regex=read3_regex)
    p = multiprocessing.Pool(cores)

    try :
        zzip = itertools.izip
    except AttributeError:
        zzip = zip

    chunks = tz.partition_all(10000, zzip(fastq_file1, fastq_file2, fastq_file3))
    bigchunks = tz.partition_all(cores, chunks)
    for bigchunk in bigchunks:
        for chunk in p.map(transform, list(bigchunk)):
            for read1_dict in chunk:
                if dual_index:
                    if not separate_cb:
                        read1_dict['CB'] = read1_dict['CB1'] + read1_dict['CB2']

                if demuxed_cb:
                    read1_dict['CB'] = demuxed_cb

                # Deal with spaces in read names
                read1_dict['name'] = read1_dict['name'].partition(' ')[0]
                if len(read1_dict['seq']) >= min_length:
                    sys.stdout.write(read_template.format(**read1_dict))

def transformer(chunk, read1_regex, read2_regex, read3_regex):
    # Parse the reads with the regexes
    reads = []
    for read1, read2, read3 in chunk:
        read1_match = read1_regex.search(read1)
        if not read1_match:
            continue

        read1_dict = read1_match.groupdict()

        if read2_regex:
            read2_match = read2_regex.search(read2)
            if not read2_match:
                continue

            read2_dict = read2_match.groupdict()

        else:
            read2_dict = dict()

        if read3_regex:
            read3_match = read3_regex.search(read3)
            if not read3_match:
                continue

            read3_dict = read3_match.groupdict()

        else:
            read3_dict = dict()

        read1_dict.update(read2_dict)
        read1_dict.update(read3_dict)

        # Output the restrutured read
        reads.append(read1_dict)

    return reads

@click.command()
@click.argument('sam')
@click.argument('out')
@click.option('--genemap', required=False, default=None)
@click.option('--output_evidence_table', default=None)
@click.option('--positional', default=False, is_flag=True)
@click.option('--minevidence', required=False, default=1.0, type=float)
@click.option('--cb_histogram', default=None)
@click.option('--cb_cutoff', default=0)
@click.option('--no_scale_evidence', default=False, is_flag=True)
@click.option('--subsample', required=False, default=None, type=int)
# @profile
def tagcount(sam, out, genemap, output_evidence_table, positional, minevidence,
             cb_histogram, cb_cutoff, no_scale_evidence, subsample):
    ''' Count up evidence for tagged molecules
    '''
    from pysam import AlignmentFile

    from io import StringIO
    import pandas as pd

    from utils import weigh_evidence

    logger.info('Reading optional files')

    gene_map = None
    if genemap:
        with open(genemap) as fh:
            try:
                gene_map = dict(p.strip().split() for p in fh)
            except ValueError:
                logger.error('Incorrectly formatted gene_map, need to be tsv.')
                sys.exit()

    if positional:
        tuple_template = '{0},{1},{2},{3}'
    else:
        tuple_template = '{0},{1},{3}'

<<<<<<< HEAD
    cb_hist = None
    if cb_histogram:
        cb_hist = pd.read_table(cb_histogram, index_col=0, header=-1, index_col=0, squeeze=True)
        total_num_cbs = cb_hist.shape[0]
        cb_hist = cb_hist[cb_hist > cb_cutoff]
        logger.info('Keeping {} out of {} cellular barcodes.'.format(total_num_cbs, cb_hist.shape[0]))

    if subsample:
        cb_hist_sampled = 0 * cb_hist
=======
    cb_set = get_cb_depth_set(cb_histogram, cb_cutoff)
>>>>>>> 69c34fd8

    parser_re = re.compile('.*:CELL_(?P<CB>.*):UMI_(?P<MB>.*)')

    evidence = collections.defaultdict(int)
    sampled_cb_hist = collections.defaultdict(int)

    logger.info('Tallying evidence')
    start_tally = time.time()

    sam_mode = 'r' if sam.endswith(".sam") else 'rb'
    sam_file = AlignmentFile(sam, mode=sam_mode)
    track = sam_file.fetch(until_eof=True)
    count = 0
    kept = 0
    current_read = 'none_observed_yet'
    count_this_read = True
    for i, aln in enumerate(track):
        import ipdb; ipdb.set_trace()
        count += 1
        if not count % 100000:
            logger.info("Processed %d alignments, kept %d." % (count, kept))

        match = parser_re.match(aln.qname)
        CB = match.group('CB')
        if cb_hist and CB not in cb_hist.index:
            continue

        # Subsampling logic
        if subsample and aln.qname != current_read:
            # This read is new, determine whether to sample it
            count_this_read = pd.np.random.random() < subsample / cb_map[CB]
            current_read = aln.qname

        if not count_this_read:
            continue

        cb_hist_sampled[CB] += 1

        if aln.is_unmapped:
            continue

        MB = match.group('MB')

        txid = sam_file.getrname(aln.reference_id)
        if gene_map:
            target_name = gene_map[txid]

        else:
            target_name = txid

        e_tuple = tuple_template.format(CB, target_name, aln.pos, MB)

        # Scale evidence by number of hits
        if no_scale_evidence:
            evidence[e_tuple] += 1.0
        else:
            evidence[e_tuple] += weigh_evidence(aln.tags)
        kept += 1

    tally_time = time.time() - start_tally
    logger.info('Tally done - {:.3}s, {:,} alns/min'.format(tally_time, int(60. * count / tally_time)))
    logger.info('Collapsing evidence')

    buf = StringIO()
    for key in evidence:
        line = '{},{}\n'.format(key, evidence[key])
        buf.write(line)

    buf.seek(0)
    evidence_table = pd.read_csv(buf)
    evidence_query = 'evidence >= %f' % minevidence
    if positional:
        evidence_table.columns=['cell', 'gene', 'umi', 'pos', 'evidence']
        collapsed = evidence_table.query(evidence_query).groupby(['cell', 'gene'])['umi', 'pos'].size()

    else:
        evidence_table.columns=['cell', 'gene', 'umi', 'evidence']
        collapsed = evidence_table.query(evidence_query).groupby(['cell', 'gene'])['umi'].size()

    expanded = collapsed.unstack().T

    if gene_map:
        # This Series is just for sorting the index
        genes = pd.Series(index=set(gene_map.values()))
        genes = genes.sort_index()
        # Now genes is assigned to a DataFrame
        genes = expanded.ix[genes.index]

    else:
        genes = expanded

    genes.replace(pd.np.nan, 0, inplace=True)

    logger.info('Output results')

    if output_evidence_table:
        import shutil
        buf.seek(0)
        with open(output_evidence_table, 'w') as etab_fh:
            shutil.copyfileobj(buf, etab_fh)

    genes.to_csv(out)


@click.command()
@click.argument('fastq', type=click.File('r'))
def cb_histogram(fastq):
    ''' Counts the number of reads for each cellular barcode

    Expects formatted fastq files.
    '''
    parser_re = re.compile('(.*):CELL_(?P<CB>.*):UMI_(.*)\\n(.*)\\n\\+\\n(.*)\\n')

    counter = collections.Counter()
    for read in stream_fastq(fastq):
        match = parser_re.search(read).groupdict()
        counter[match['CB']] += 1

    for bc, count in counter.most_common():
        sys.stdout.write('{}\t{}\n'.format(bc, count))

@click.command()
@click.argument('fastq', type=click.File('r'))
def umi_histogram(fastq):
    ''' Counts the number of reads for each UMI

    Expects formatted fastq files.
    '''
    parser_re = re.compile('(.*):CELL_(.*):UMI_(?P<UMI>.*)\\n(.*)\\n\\+\\n(.*)\\n')

    counter = collections.Counter()
    for read in stream_fastq(fastq):
        match = parser_re.search(read).groupdict()
        counter[match['UMI']] += 1

    for bc, count in counter.most_common():
        sys.stdout.write('{}\t{}\n'.format(bc, count))

def cb_filterer(chunk, bc1, bc2):
    parser_re = re.compile('(.*):CELL_(?P<CB>.*):UMI_(.*)\\n(.*)\\n\\+\\n(.*)\\n')
    kept = []
    for read in chunk:
        match = parser_re.search(read).groupdict()
        cb1 = match['CB']
        if bc2:
            cb1, cb2 = cb1.split("-")
        if cb1 not in bc1:
            continue
        if bc2 and cb2 not in bc2:
            continue
        kept.append(read)
    return kept

def get_cb_depth_set(cb_histogram, cb_cutoff):
    ''' Returns a set of barcodes with a minimum number of reads
    '''
    cb_keep_set = set()
    if not cb_histogram:
        return cb_keep_set

    with open(cb_histogram) as fh:
        cb_map = dict(p.strip().split() for p in fh)
        cb_keep_set = set([k for k, v in cb_map.items() if int(v) > cb_cutoff])
        logger.info('Keeping %d out of %d cellular barcodes.'
                    % (len(cb_keep_set), len(cb_map)))
    return cb_keep_set

def guess_depth_cutoff(cb_histogram):
    ''' Guesses at an appropriate barcode cutoff
    '''
    with open(cb_histogram) as fh:
        cb_vals = [int(p.strip().split()[1]) for p in fh]
    histo = np.histogram(np.log10(cb_vals), bins=50)
    vals = histo[0]
    edges = histo[1]
    mids = np.array([(edges[i] + edges[i+1])/2 for i in range(edges.size - 1)])
    wdensity = vals * (10**mids) / sum(vals * (10**mids))
    baseline = np.median(wdensity)
    wdensity = list(wdensity)
    # find highest density in upper half of barcode distribution
    peak = wdensity.index(max(wdensity[len(wdensity)/2:]))
    cutoff = None
    for index, dens in reversed(list(enumerate(wdensity[1:peak]))):
        if dens < 2 * baseline:
            cutoff = index
            break
    if not cutoff:
        return None
    else:
        return 10**mids[cutoff]

@click.command()
@click.argument('fastq', type=click.File('r'))
@click.option('--bc1', type=click.File('r'))
@click.option('--bc2', type=click.File('r'), required=False)
@click.option('--cores', default=1)
def cb_filter(fastq, bc1, bc2, cores):
    ''' Filters reads with non-matching barcodes
    Expects formatted fastq files.
    '''

    bc1 = set(cb.strip() for cb in bc1)
    if bc2:
        bc2 = set(cb.strip() for cb in bc2)

    filter_cb = partial(cb_filterer, bc1=bc1, bc2=bc2)
    p = multiprocessing.Pool(cores)

    chunks = tz.partition_all(10000, stream_fastq(fastq))
    bigchunks = tz.partition_all(cores, chunks)
    for bigchunk in bigchunks:
        for chunk in p.map(filter_cb, list(bigchunk)):
            for read in chunk:
                sys.stdout.write(read)

@click.command()
@click.argument('fastq', required=True)
@click.option('--out_dir', default=".")
@click.option('--cb_histogram', default=None)
@click.option('--cb_cutoff', default=0)
def kallisto(fastq, out_dir, cb_histogram, cb_cutoff):
    ''' Convert fastqtransformed file to output format compatible with
    kallisto.
    '''
    parser_re = re.compile('(.*):CELL_(?<CB>.*):UMI_(?P<UMI>.*)\\n(.*)\\n\\+\\n(.*)\\n')
    if fastq.endswith('gz'):
        fastq_fh = gzip.GzipFile(fileobj=open(fastq))
    elif fastq == "-":
        fastq_fh = sys.stdin
    else:
        fastq_fh = open(fastq)

    cb_depth_set = get_cb_depth_set(cb_histogram, cb_cutoff)

    cb_set = set()
    for read in stream_fastq(fastq_fh):
        match = parser_re.search(read).groupdict()
        umi = match['UMI']
        cb = match['CB']
        if cb_depth_set and cb not in cb_depth_set:
            continue

        cb_set.add(cb)
        with open(os.path.join(out_dir, cb + ".fq"), "a") as out_handle:
            out_handle.write(read)
        with open(os.path.join(out_dir, cb + ".umi"), "a") as out_handle:
            out_handle.write(umi + "\n")
    with open(os.path.join(out_dir, "barcodes.batch"), "w") as out_handle:
        out_handle.write("#id umi-file file-1\n")
        batchformat = "{cb} {cb}.umi {cb}.fq\n"
        for cb in cb_set:
            out_handle.write(batchformat.format(**locals()))

@click.group()
def umis():
    pass

umis.add_command(fastqtransform)
umis.add_command(tagcount)
umis.add_command(cb_histogram)
umis.add_command(umi_histogram)
umis.add_command(cb_filter)
umis.add_command(kallisto)<|MERGE_RESOLUTION|>--- conflicted
+++ resolved
@@ -190,7 +190,6 @@
     else:
         tuple_template = '{0},{1},{3}'
 
-<<<<<<< HEAD
     cb_hist = None
     if cb_histogram:
         cb_hist = pd.read_table(cb_histogram, index_col=0, header=-1, index_col=0, squeeze=True)
@@ -200,9 +199,6 @@
 
     if subsample:
         cb_hist_sampled = 0 * cb_hist
-=======
-    cb_set = get_cb_depth_set(cb_histogram, cb_cutoff)
->>>>>>> 69c34fd8
 
     parser_re = re.compile('.*:CELL_(?P<CB>.*):UMI_(?P<MB>.*)')
 
@@ -418,51 +414,5 @@
             for read in chunk:
                 sys.stdout.write(read)
 
-@click.command()
-@click.argument('fastq', required=True)
-@click.option('--out_dir', default=".")
-@click.option('--cb_histogram', default=None)
-@click.option('--cb_cutoff', default=0)
-def kallisto(fastq, out_dir, cb_histogram, cb_cutoff):
-    ''' Convert fastqtransformed file to output format compatible with
-    kallisto.
-    '''
-    parser_re = re.compile('(.*):CELL_(?<CB>.*):UMI_(?P<UMI>.*)\\n(.*)\\n\\+\\n(.*)\\n')
-    if fastq.endswith('gz'):
-        fastq_fh = gzip.GzipFile(fileobj=open(fastq))
-    elif fastq == "-":
-        fastq_fh = sys.stdin
-    else:
-        fastq_fh = open(fastq)
-
-    cb_depth_set = get_cb_depth_set(cb_histogram, cb_cutoff)
-
-    cb_set = set()
-    for read in stream_fastq(fastq_fh):
-        match = parser_re.search(read).groupdict()
-        umi = match['UMI']
-        cb = match['CB']
-        if cb_depth_set and cb not in cb_depth_set:
-            continue
-
-        cb_set.add(cb)
-        with open(os.path.join(out_dir, cb + ".fq"), "a") as out_handle:
-            out_handle.write(read)
-        with open(os.path.join(out_dir, cb + ".umi"), "a") as out_handle:
-            out_handle.write(umi + "\n")
-    with open(os.path.join(out_dir, "barcodes.batch"), "w") as out_handle:
-        out_handle.write("#id umi-file file-1\n")
-        batchformat = "{cb} {cb}.umi {cb}.fq\n"
-        for cb in cb_set:
-            out_handle.write(batchformat.format(**locals()))
-
-@click.group()
-def umis():
-    pass
-
-umis.add_command(fastqtransform)
-umis.add_command(tagcount)
-umis.add_command(cb_histogram)
-umis.add_command(umi_histogram)
-umis.add_command(cb_filter)
+
 umis.add_command(kallisto)